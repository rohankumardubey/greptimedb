// Copyright 2022 Greptime Team
//
// Licensed under the Apache License, Version 2.0 (the "License");
// you may not use this file except in compliance with the License.
// You may obtain a copy of the License at
//
// http://www.apache.org/licenses/LICENSE-2.0
//
// Unless required by applicable law or agreed to in writing, software
// distributed under the License is distributed on an "AS IS" BASIS,
// WITHOUT WARRANTIES OR CONDITIONS OF ANY KIND, either express or implied.
// See the License for the specific language governing permissions and
// limitations under the License.

use std::future::Future;
use std::net::SocketAddr;
use std::sync::Arc;

use async_trait::async_trait;
use common_runtime::Runtime;
use common_telemetry::logging::error;
use common_telemetry::{debug, warn};
use futures::StreamExt;
use pgwire::tokio::process_socket;
use tokio;
use tokio_rustls::TlsAcceptor;

use crate::auth::UserProviderRef;
use crate::error::Result;
use crate::postgres::auth_handler::PgAuthStartupHandler;
use crate::postgres::handler::PostgresServerHandler;
use crate::query_handler::SqlQueryHandlerRef;
use crate::server::{AbortableStream, BaseTcpServer, Server};
use crate::tls::TlsOption;

pub struct PostgresServer {
    base_server: BaseTcpServer,
    auth_handler: Arc<PgAuthStartupHandler>,
    query_handler: Arc<PostgresServerHandler>,
    tls: TlsOption,
}

impl PostgresServer {
    /// Creates a new Postgres server with provided query_handler and async runtime
    pub fn new(
        query_handler: SqlQueryHandlerRef,
<<<<<<< HEAD
        check_pwd: bool,
        tls: TlsOption,
=======
        tls: Arc<TlsOption>,
>>>>>>> 61d8bc2e
        io_runtime: Arc<Runtime>,
        user_provider: Option<UserProviderRef>,
    ) -> PostgresServer {
        let postgres_handler = Arc::new(PostgresServerHandler::new(query_handler));
        let startup_handler = Arc::new(PgAuthStartupHandler::new(
            user_provider,
            tls.should_force_tls(),
        ));
        PostgresServer {
            base_server: BaseTcpServer::create_server("Postgres", io_runtime),
            auth_handler: startup_handler,
            query_handler: postgres_handler,
            tls,
        }
    }

    fn accept(
        &self,
        io_runtime: Arc<Runtime>,
        accepting_stream: AbortableStream,
        tls_acceptor: Option<Arc<TlsAcceptor>>,
    ) -> impl Future<Output = ()> {
        let auth_handler = self.auth_handler.clone();
        let query_handler = self.query_handler.clone();

        accepting_stream.for_each(move |tcp_stream| {
            let io_runtime = io_runtime.clone();
            let auth_handler = auth_handler.clone();
            let query_handler = query_handler.clone();
            let tls_acceptor = tls_acceptor.clone();

            async move {
                match tcp_stream {
                    Err(error) => error!("Broken pipe: {}", error), // IoError doesn't impl ErrorExt.
                    Ok(io_stream) => {
                        match io_stream.peer_addr() {
                            Ok(addr) => debug!("PostgreSQL client coming from {}", addr),
                            Err(e) => warn!("Failed to get PostgreSQL client addr, err: {}", e),
                        }

                        io_runtime.spawn(process_socket(
                            io_stream,
                            tls_acceptor.clone(),
                            auth_handler.clone(),
                            query_handler.clone(),
                            query_handler.clone(),
                        ));
                    }
                };
            }
        })
    }
}

#[async_trait]
impl Server for PostgresServer {
    async fn shutdown(&self) -> Result<()> {
        self.base_server.shutdown().await
    }

    async fn start(&self, listening: SocketAddr) -> Result<SocketAddr> {
        let (stream, addr) = self.base_server.bind(listening).await?;

        debug!("Starting PostgreSQL with TLS option: {:?}", self.tls);
        let tls_acceptor = self
            .tls
            .setup()?
            .map(|server_conf| Arc::new(TlsAcceptor::from(Arc::new(server_conf))));

        let io_runtime = self.base_server.io_runtime();
        let join_handle = tokio::spawn(self.accept(io_runtime, stream, tls_acceptor));

        self.base_server.start_with(join_handle).await?;
        Ok(addr)
    }
}<|MERGE_RESOLUTION|>--- conflicted
+++ resolved
@@ -44,12 +44,7 @@
     /// Creates a new Postgres server with provided query_handler and async runtime
     pub fn new(
         query_handler: SqlQueryHandlerRef,
-<<<<<<< HEAD
-        check_pwd: bool,
         tls: TlsOption,
-=======
-        tls: Arc<TlsOption>,
->>>>>>> 61d8bc2e
         io_runtime: Arc<Runtime>,
         user_provider: Option<UserProviderRef>,
     ) -> PostgresServer {
