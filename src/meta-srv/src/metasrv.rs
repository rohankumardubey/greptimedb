// Copyright 2023 Greptime Team
//
// Licensed under the Apache License, Version 2.0 (the "License");
// you may not use this file except in compliance with the License.
// You may obtain a copy of the License at
//
//     http://www.apache.org/licenses/LICENSE-2.0
//
// Unless required by applicable law or agreed to in writing, software
// distributed under the License is distributed on an "AS IS" BASIS,
// WITHOUT WARRANTIES OR CONDITIONS OF ANY KIND, either express or implied.
// See the License for the specific language governing permissions and
// limitations under the License.

pub mod builder;

use std::sync::atomic::{AtomicBool, Ordering};
use std::sync::Arc;
use std::time::Duration;

use common_base::Plugins;
use common_greptimedb_telemetry::GreptimeDBTelemetryTask;
use common_grpc::channel_manager;
use common_meta::ddl::DdlTaskExecutorRef;
use common_meta::key::TableMetadataManagerRef;
use common_meta::kv_backend::{KvBackendRef, ResettableKvBackend, ResettableKvBackendRef};
use common_meta::peer::Peer;
use common_meta::region_keeper::MemoryRegionKeeperRef;
use common_meta::wal_options_allocator::WalOptionsAllocatorRef;
use common_procedure::options::ProcedureConfig;
use common_procedure::ProcedureManagerRef;
use common_telemetry::logging::LoggingOptions;
use common_telemetry::{error, info, warn};
<<<<<<< HEAD
use common_wal::config::MetasrvWalConfig;
=======
use common_wal::config::MetaSrvWalConfig;
>>>>>>> 63205907
use serde::{Deserialize, Serialize};
use servers::export_metrics::ExportMetricsOption;
use servers::http::HttpOptions;
use snafu::ResultExt;
use table::metadata::TableId;
use tokio::sync::broadcast::error::RecvError;

use crate::cluster::MetaPeerClientRef;
use crate::election::{Election, LeaderChangeMessage};
use crate::error::{
    self, InitMetadataSnafu, Result, StartProcedureManagerSnafu, StartTelemetryTaskSnafu,
    StopProcedureManagerSnafu,
};
use crate::failure_detector::PhiAccrualFailureDetectorOptions;
use crate::handler::HeartbeatHandlerGroup;
use crate::lock::DistLockRef;
use crate::procedure::region_migration::manager::RegionMigrationManagerRef;
use crate::pubsub::{PublishRef, SubscribeManagerRef};
use crate::selector::{Selector, SelectorType};
use crate::service::mailbox::MailboxRef;
use crate::service::store::cached_kv::LeaderCachedKvBackend;
use crate::state::{become_follower, become_leader, StateRef};

pub const TABLE_ID_SEQ: &str = "table_id";
pub const METASRV_HOME: &str = "/tmp/metasrv";

#[derive(Clone, Debug, PartialEq, Serialize, Deserialize)]
#[serde(default)]
pub struct MetaSrvOptions {
    pub bind_addr: String,
    pub server_addr: String,
    pub store_addr: String,
    pub selector: SelectorType,
    pub use_memory_store: bool,
    pub enable_region_failover: bool,
    pub http: HttpOptions,
    pub logging: LoggingOptions,
    pub procedure: ProcedureConfig,
    pub failure_detector: PhiAccrualFailureDetectorOptions,
    pub datanode: DatanodeOptions,
    pub enable_telemetry: bool,
    pub data_home: String,
<<<<<<< HEAD
    pub wal: MetasrvWalConfig,
=======
    pub wal: MetaSrvWalConfig,
>>>>>>> 63205907
    pub export_metrics: ExportMetricsOption,
    pub store_key_prefix: String,
}

impl MetaSrvOptions {
    pub fn env_list_keys() -> Option<&'static [&'static str]> {
        Some(&["wal.broker_endpoints"])
    }
}

impl Default for MetaSrvOptions {
    fn default() -> Self {
        Self {
            bind_addr: "127.0.0.1:3002".to_string(),
            server_addr: "127.0.0.1:3002".to_string(),
            store_addr: "127.0.0.1:2379".to_string(),
            selector: SelectorType::default(),
            use_memory_store: false,
            enable_region_failover: false,
            http: HttpOptions::default(),
            logging: LoggingOptions {
                dir: format!("{METASRV_HOME}/logs"),
                ..Default::default()
            },
            procedure: ProcedureConfig {
                max_retry_times: 12,
                retry_delay: Duration::from_millis(500),
            },
            failure_detector: PhiAccrualFailureDetectorOptions::default(),
            datanode: DatanodeOptions::default(),
            enable_telemetry: true,
            data_home: METASRV_HOME.to_string(),
<<<<<<< HEAD
            wal: MetasrvWalConfig::default(),
=======
            wal: MetaSrvWalConfig::default(),
>>>>>>> 63205907
            export_metrics: ExportMetricsOption::default(),
            store_key_prefix: String::new(),
        }
    }
}

impl MetaSrvOptions {
    pub fn to_toml_string(&self) -> String {
        toml::to_string(&self).unwrap()
    }
}

pub struct MetasrvInfo {
    pub server_addr: String,
}

// Options for datanode.
#[derive(Debug, Clone, PartialEq, Eq, Serialize, Deserialize, Default)]
pub struct DatanodeOptions {
    pub client_options: DatanodeClientOptions,
}

// Options for datanode client.
#[derive(Debug, Clone, PartialEq, Eq, Serialize, Deserialize)]
pub struct DatanodeClientOptions {
    pub timeout_millis: u64,
    pub connect_timeout_millis: u64,
    pub tcp_nodelay: bool,
}

impl Default for DatanodeClientOptions {
    fn default() -> Self {
        Self {
            timeout_millis: channel_manager::DEFAULT_GRPC_REQUEST_TIMEOUT_SECS * 1000,
            connect_timeout_millis: channel_manager::DEFAULT_GRPC_CONNECT_TIMEOUT_SECS * 1000,
            tcp_nodelay: true,
        }
    }
}

#[derive(Clone)]
pub struct Context {
    pub server_addr: String,
    pub in_memory: ResettableKvBackendRef,
    pub kv_backend: KvBackendRef,
    pub leader_cached_kv_backend: ResettableKvBackendRef,
    pub meta_peer_client: MetaPeerClientRef,
    pub mailbox: MailboxRef,
    pub election: Option<ElectionRef>,
    pub is_infancy: bool,
    pub table_metadata_manager: TableMetadataManagerRef,
}

impl Context {
    pub fn reset_in_memory(&self) {
        self.in_memory.reset();
    }

    pub fn reset_leader_cached_kv_backend(&self) {
        self.leader_cached_kv_backend.reset();
    }
}

pub struct LeaderValue(pub String);

#[derive(Clone)]
pub struct SelectorContext {
    pub server_addr: String,
    pub datanode_lease_secs: u64,
    pub kv_backend: KvBackendRef,
    pub meta_peer_client: MetaPeerClientRef,
    pub table_id: Option<TableId>,
}

pub type SelectorRef = Arc<dyn Selector<Context = SelectorContext, Output = Vec<Peer>>>;
pub type ElectionRef = Arc<dyn Election<Leader = LeaderValue>>;

pub struct MetaStateHandler {
    procedure_manager: ProcedureManagerRef,
    wal_options_allocator: WalOptionsAllocatorRef,
    subscribe_manager: Option<SubscribeManagerRef>,
    greptimedb_telemetry_task: Arc<GreptimeDBTelemetryTask>,
    leader_cached_kv_backend: Arc<LeaderCachedKvBackend>,
    state: StateRef,
}

impl MetaStateHandler {
    pub async fn on_become_leader(&self) {
        self.state.write().unwrap().next_state(become_leader(false));

        if let Err(e) = self.leader_cached_kv_backend.load().await {
            error!(e; "Failed to load kv into leader cache kv store");
        } else {
            self.state.write().unwrap().next_state(become_leader(true));
        }

        if let Err(e) = self.procedure_manager.start().await {
            error!(e; "Failed to start procedure manager");
        }

        if let Err(e) = self.wal_options_allocator.start().await {
            error!(e; "Failed to start wal options allocator");
        }

        self.greptimedb_telemetry_task.should_report(true);
    }

    pub async fn on_become_follower(&self) {
        self.state.write().unwrap().next_state(become_follower());

        // Stops the procedures.
        if let Err(e) = self.procedure_manager.stop().await {
            error!(e; "Failed to stop procedure manager");
        }
        // Suspends reporting.
        self.greptimedb_telemetry_task.should_report(false);

        if let Some(sub_manager) = self.subscribe_manager.clone() {
            info!("Leader changed, un_subscribe all");
            if let Err(e) = sub_manager.un_subscribe_all() {
                error!("Failed to un_subscribe all, error: {}", e);
            }
        }
    }
}

#[derive(Clone)]
pub struct MetaSrv {
    state: StateRef,
    started: Arc<AtomicBool>,
    options: MetaSrvOptions,
    // It is only valid at the leader node and is used to temporarily
    // store some data that will not be persisted.
    in_memory: ResettableKvBackendRef,
    kv_backend: KvBackendRef,
    leader_cached_kv_backend: Arc<LeaderCachedKvBackend>,
    meta_peer_client: MetaPeerClientRef,
    selector: SelectorRef,
    handler_group: HeartbeatHandlerGroup,
    election: Option<ElectionRef>,
    lock: DistLockRef,
    procedure_manager: ProcedureManagerRef,
    mailbox: MailboxRef,
    ddl_executor: DdlTaskExecutorRef,
    wal_options_allocator: WalOptionsAllocatorRef,
    table_metadata_manager: TableMetadataManagerRef,
    memory_region_keeper: MemoryRegionKeeperRef,
    greptimedb_telemetry_task: Arc<GreptimeDBTelemetryTask>,
    region_migration_manager: RegionMigrationManagerRef,

    plugins: Plugins,
}

impl MetaSrv {
    pub async fn try_start(&self) -> Result<()> {
        if self
            .started
            .compare_exchange(false, true, Ordering::Relaxed, Ordering::Relaxed)
            .is_err()
        {
            warn!("MetaSrv already started");
            return Ok(());
        }

        self.create_default_schema_if_not_exist().await?;

        if let Some(election) = self.election() {
            let procedure_manager = self.procedure_manager.clone();
            let in_memory = self.in_memory.clone();
            let leader_cached_kv_backend = self.leader_cached_kv_backend.clone();
            let subscribe_manager = self.subscribe_manager();
            let mut rx = election.subscribe_leader_change();
            let greptimedb_telemetry_task = self.greptimedb_telemetry_task.clone();
            greptimedb_telemetry_task
                .start()
                .context(StartTelemetryTaskSnafu)?;
            let state_handler = MetaStateHandler {
                greptimedb_telemetry_task,
                subscribe_manager,
                procedure_manager,
                wal_options_allocator: self.wal_options_allocator.clone(),
                state: self.state.clone(),
                leader_cached_kv_backend: leader_cached_kv_backend.clone(),
            };
            let _handle = common_runtime::spawn_bg(async move {
                loop {
                    match rx.recv().await {
                        Ok(msg) => {
                            in_memory.reset();
                            leader_cached_kv_backend.reset();
                            info!("Leader's cache has bean cleared on leader change: {msg}");
                            match msg {
                                LeaderChangeMessage::Elected(_) => {
                                    state_handler.on_become_leader().await;
                                }
                                LeaderChangeMessage::StepDown(leader) => {
                                    error!("Leader :{:?} step down", leader);

                                    state_handler.on_become_follower().await;
                                }
                            }
                        }
                        Err(RecvError::Closed) => {
                            error!("Not expected, is leader election loop still running?");
                            break;
                        }
                        Err(RecvError::Lagged(_)) => {
                            break;
                        }
                    }
                }

                state_handler.on_become_follower().await;
            });

            let election = election.clone();
            let started = self.started.clone();
            let _handle = common_runtime::spawn_bg(async move {
                while started.load(Ordering::Relaxed) {
                    let res = election.campaign().await;
                    if let Err(e) = res {
                        warn!("MetaSrv election error: {}", e);
                    }
                    info!("MetaSrv re-initiate election");
                }
                info!("MetaSrv stopped");
            });
        } else {
            if let Err(e) = self.wal_options_allocator.start().await {
                error!(e; "Failed to start wal options allocator");
            }
            // Always load kv into cached kv store.
            self.leader_cached_kv_backend
                .load()
                .await
                .context(error::KvBackendSnafu)?;
            self.procedure_manager
                .start()
                .await
                .context(StartProcedureManagerSnafu)?;
        }

        info!("MetaSrv started");
        Ok(())
    }

    async fn create_default_schema_if_not_exist(&self) -> Result<()> {
        self.table_metadata_manager
            .init()
            .await
            .context(InitMetadataSnafu)
    }

    pub async fn shutdown(&self) -> Result<()> {
        self.started.store(false, Ordering::Relaxed);
        self.procedure_manager
            .stop()
            .await
            .context(StopProcedureManagerSnafu)
    }

    #[inline]
    pub fn options(&self) -> &MetaSrvOptions {
        &self.options
    }

    pub fn in_memory(&self) -> &ResettableKvBackendRef {
        &self.in_memory
    }

    pub fn kv_backend(&self) -> &KvBackendRef {
        &self.kv_backend
    }

    pub fn meta_peer_client(&self) -> &MetaPeerClientRef {
        &self.meta_peer_client
    }

    pub fn selector(&self) -> &SelectorRef {
        &self.selector
    }

    pub fn handler_group(&self) -> &HeartbeatHandlerGroup {
        &self.handler_group
    }

    pub fn election(&self) -> Option<&ElectionRef> {
        self.election.as_ref()
    }

    pub fn lock(&self) -> &DistLockRef {
        &self.lock
    }

    pub fn mailbox(&self) -> &MailboxRef {
        &self.mailbox
    }

    pub fn ddl_executor(&self) -> &DdlTaskExecutorRef {
        &self.ddl_executor
    }

    pub fn procedure_manager(&self) -> &ProcedureManagerRef {
        &self.procedure_manager
    }

    pub fn table_metadata_manager(&self) -> &TableMetadataManagerRef {
        &self.table_metadata_manager
    }

    pub fn memory_region_keeper(&self) -> &MemoryRegionKeeperRef {
        &self.memory_region_keeper
    }

    pub fn region_migration_manager(&self) -> &RegionMigrationManagerRef {
        &self.region_migration_manager
    }

    pub fn publish(&self) -> Option<PublishRef> {
        self.plugins.get::<PublishRef>()
    }

    pub fn subscribe_manager(&self) -> Option<SubscribeManagerRef> {
        self.plugins.get::<SubscribeManagerRef>()
    }

    pub fn plugins(&self) -> &Plugins {
        &self.plugins
    }

    #[inline]
    pub fn new_ctx(&self) -> Context {
        let server_addr = self.options().server_addr.clone();
        let in_memory = self.in_memory.clone();
        let kv_backend = self.kv_backend.clone();
        let leader_cached_kv_backend = self.leader_cached_kv_backend.clone();
        let meta_peer_client = self.meta_peer_client.clone();
        let mailbox = self.mailbox.clone();
        let election = self.election.clone();
        let table_metadata_manager = self.table_metadata_manager.clone();

        Context {
            server_addr,
            in_memory,
            kv_backend,
            leader_cached_kv_backend,
            meta_peer_client,
            mailbox,
            election,
            is_infancy: false,
            table_metadata_manager,
        }
    }
}<|MERGE_RESOLUTION|>--- conflicted
+++ resolved
@@ -31,11 +31,7 @@
 use common_procedure::ProcedureManagerRef;
 use common_telemetry::logging::LoggingOptions;
 use common_telemetry::{error, info, warn};
-<<<<<<< HEAD
-use common_wal::config::MetasrvWalConfig;
-=======
 use common_wal::config::MetaSrvWalConfig;
->>>>>>> 63205907
 use serde::{Deserialize, Serialize};
 use servers::export_metrics::ExportMetricsOption;
 use servers::http::HttpOptions;
@@ -78,11 +74,7 @@
     pub datanode: DatanodeOptions,
     pub enable_telemetry: bool,
     pub data_home: String,
-<<<<<<< HEAD
-    pub wal: MetasrvWalConfig,
-=======
     pub wal: MetaSrvWalConfig,
->>>>>>> 63205907
     pub export_metrics: ExportMetricsOption,
     pub store_key_prefix: String,
 }
@@ -115,11 +107,7 @@
             datanode: DatanodeOptions::default(),
             enable_telemetry: true,
             data_home: METASRV_HOME.to_string(),
-<<<<<<< HEAD
-            wal: MetasrvWalConfig::default(),
-=======
             wal: MetaSrvWalConfig::default(),
->>>>>>> 63205907
             export_metrics: ExportMetricsOption::default(),
             store_key_prefix: String::new(),
         }
