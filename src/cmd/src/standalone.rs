--- conflicted
+++ resolved
@@ -18,12 +18,8 @@
 use async_trait::async_trait;
 use clap::Parser;
 use common_catalog::consts::MIN_USER_TABLE_ID;
-<<<<<<< HEAD
-use common_config::{metadata_store_dir, KvBackendConfig, WalConfig as DatanodeWalConfig};
-=======
 use common_config::wal::StandaloneWalConfig;
 use common_config::{metadata_store_dir, KvBackendConfig};
->>>>>>> bf635a6c
 use common_meta::cache_invalidator::DummyCacheInvalidator;
 use common_meta::datanode_manager::DatanodeManagerRef;
 use common_meta::ddl::{DdlTaskExecutorRef, TableMetadataAllocatorRef};
@@ -32,9 +28,7 @@
 use common_meta::kv_backend::KvBackendRef;
 use common_meta::region_keeper::MemoryRegionKeeper;
 use common_meta::sequence::SequenceBuilder;
-use common_meta::wal::{
-    WalConfig as MetaSrvWalConfig, WalOptionsAllocator, WalOptionsAllocatorRef,
-};
+use common_meta::wal::{WalOptionsAllocator, WalOptionsAllocatorRef};
 use common_procedure::ProcedureManagerRef;
 use common_telemetry::info;
 use common_telemetry::logging::LoggingOptions;
@@ -111,12 +105,7 @@
     pub opentsdb: OpentsdbOptions,
     pub influxdb: InfluxdbOptions,
     pub prom_store: PromStoreOptions,
-<<<<<<< HEAD
-    pub wal_meta: MetaSrvWalConfig,
-    pub wal_datanode: DatanodeWalConfig,
-=======
     pub wal: StandaloneWalConfig,
->>>>>>> bf635a6c
     pub storage: StorageConfig,
     pub metadata_store: KvBackendConfig,
     pub procedure: ProcedureConfig,
@@ -139,12 +128,7 @@
             opentsdb: OpentsdbOptions::default(),
             influxdb: InfluxdbOptions::default(),
             prom_store: PromStoreOptions::default(),
-<<<<<<< HEAD
-            wal_meta: MetaSrvWalConfig::default(),
-            wal_datanode: DatanodeWalConfig::default(),
-=======
             wal: StandaloneWalConfig::default(),
->>>>>>> bf635a6c
             storage: StorageConfig::default(),
             metadata_store: KvBackendConfig::default(),
             procedure: ProcedureConfig::default(),
@@ -183,11 +167,7 @@
         DatanodeOptions {
             node_id: Some(0),
             enable_telemetry: self.enable_telemetry,
-<<<<<<< HEAD
-            wal: self.wal_datanode,
-=======
             wal: self.wal.into(),
->>>>>>> bf635a6c
             storage: self.storage,
             region_engine: self.region_engine,
             rpc_addr: self.grpc.addr,
@@ -359,11 +339,7 @@
         let procedure = opts.procedure.clone();
         let frontend = opts.clone().frontend_options();
         let logging = opts.logging.clone();
-<<<<<<< HEAD
-        let wal_meta = opts.wal_meta.clone();
-=======
         let wal_meta = opts.wal.clone().into();
->>>>>>> bf635a6c
         let datanode = opts.datanode_options().clone();
 
         Ok(Options::Standalone(Box::new(MixOptions {
@@ -616,7 +592,7 @@
         assert_eq!(None, fe_opts.mysql.reject_no_database);
         assert!(fe_opts.influxdb.enable);
 
-        let DatanodeWalConfig::RaftEngine(raft_engine_config) = dn_opts.wal else {
+        let WalConfig::RaftEngine(raft_engine_config) = dn_opts.wal else {
             unreachable!()
         };
         assert_eq!("/tmp/greptimedb/test/wal", raft_engine_config.dir.unwrap());
@@ -762,8 +738,7 @@
         assert_eq!(options.opentsdb, default_options.opentsdb);
         assert_eq!(options.influxdb, default_options.influxdb);
         assert_eq!(options.prom_store, default_options.prom_store);
-        assert_eq!(options.wal_meta, default_options.wal_meta);
-        assert_eq!(options.wal_datanode, default_options.wal_datanode);
+        assert_eq!(options.wal, default_options.wal);
         assert_eq!(options.metadata_store, default_options.metadata_store);
         assert_eq!(options.procedure, default_options.procedure);
         assert_eq!(options.logging, default_options.logging);
