// Copyright 2022 Greptime Team
//
// Licensed under the Apache License, Version 2.0 (the "License");
// you may not use this file except in compliance with the License.
// You may obtain a copy of the License at
//
// http://www.apache.org/licenses/LICENSE-2.0
//
// Unless required by applicable law or agreed to in writing, software
// distributed under the License is distributed on an "AS IS" BASIS,
// WITHOUT WARRANTIES OR CONDITIONS OF ANY KIND, either express or implied.
// See the License for the specific language governing permissions and
// limitations under the License.

#![allow(clippy::print_stdout, clippy::print_stderr)]
// for debug purpose, also this is already a
// test module so allow print_stdout shouldn't be a problem?
use std::fs::File;
use std::io::prelude::*;
use std::path::Path;
use std::sync::Arc;

<<<<<<< HEAD
use common_recordbatch::RecordBatch;
=======
use common_telemetry::{error, info};
>>>>>>> 61d8bc2e
use console::style;
use datatypes::arrow::datatypes::DataType as ArrowDataType;
use datatypes::data_type::{ConcreteDataType, DataType};
use datatypes::schema::{ColumnSchema, Schema};
use datatypes::vectors::{Float32Vector, Float64Vector, Int64Vector, VectorRef};
use ron::from_str as from_ron_string;
use rustpython_parser::parser;
use serde::{Deserialize, Serialize};

use super::error::{get_error_reason_loc, visualize_loc};
use crate::python::coprocessor;
use crate::python::coprocessor::parse::parse_and_compile_copr;
use crate::python::coprocessor::{AnnotationInfo, Coprocessor};
use crate::python::error::{pretty_print_error_in_src, Error};

#[derive(Deserialize, Debug)]
struct TestCase {
    name: String,
    code: String,
    predicate: Predicate,
}

#[derive(Deserialize, Debug)]
enum Predicate {
    ParseIsOk {
        result: Box<Coprocessor>,
    },
    ParseIsErr {
        /// used to check if after serialize [`Error`] into a String, that string contains `reason`
        reason: String,
    },
    ExecIsOk {
        fields: Vec<AnnotationInfo>,
        columns: Vec<ColumnInfo>,
    },
    ExecIsErr {
        /// used to check if after serialize [`Error`] into a String, that string contains `reason`
        reason: String,
    },
}

#[derive(Serialize, Deserialize, Debug)]
struct ColumnInfo {
    pub ty: ArrowDataType,
    pub len: usize,
}

fn create_sample_recordbatch() -> RecordBatch {
    let cpu_array = Float32Vector::from_slice([0.9f32, 0.8, 0.7, 0.6]);
    let mem_array = Float64Vector::from_slice([0.1f64, 0.2, 0.3, 0.4]);
    let schema = Arc::new(Schema::new(vec![
        ColumnSchema::new("cpu", ConcreteDataType::float32_datatype(), false),
        ColumnSchema::new("mem", ConcreteDataType::float64_datatype(), false),
    ]));

    RecordBatch::new(
        schema,
        [
            Arc::new(cpu_array) as VectorRef,
            Arc::new(mem_array) as VectorRef,
        ],
    )
    .unwrap()
}

/// test cases which read from a .ron file, deser,
///
/// and exec/parse (depending on the type of predicate) then decide if result is as expected
#[test]
fn run_ron_testcases() {
    common_telemetry::init_default_ut_logging();

    let loc = Path::new("src/python/testcases.ron");
    let loc = loc.to_str().expect("Fail to parse path");
    let mut file = File::open(loc).expect("Fail to open file");
    let mut buf = String::new();
    file.read_to_string(&mut buf)
        .expect("Fail to read to string");
    let testcases: Vec<TestCase> = from_ron_string(&buf).expect("Fail to convert to testcases");
    info!("Read {} testcases from {}", testcases.len(), loc);
    for testcase in testcases {
        info!(".ron test {}", testcase.name);
        match testcase.predicate {
            Predicate::ParseIsOk { result } => {
                let copr = parse_and_compile_copr(&testcase.code);
                let mut copr = copr.unwrap();
                copr.script = "".into();
                assert_eq!(copr, *result);
            }
            Predicate::ParseIsErr { reason } => {
                let copr = parse_and_compile_copr(&testcase.code);
<<<<<<< HEAD
                if copr.is_ok() {
                    panic!("Expect to be err, found{copr:#?}");
                }
=======
                assert!(copr.is_err(), "Expect to be err, actual {copr:#?}");

>>>>>>> 61d8bc2e
                let res = &copr.unwrap_err();
                error!(
                    "{}",
                    pretty_print_error_in_src(&testcase.code, res, 0, "<embedded>")
                );
                let (res, _) = get_error_reason_loc(res);
<<<<<<< HEAD
                if !res.contains(&reason) {
                    eprintln!("{}", testcase.code);
                    panic!("Parse Error, expect \"{reason}\" in \"{res}\", but not found.");
                }
=======
                assert!(
                    res.contains(&reason),
                    "{} Parse Error, expect \"{reason}\" in \"{res}\", actual not found.",
                    testcase.code,
                );
>>>>>>> 61d8bc2e
            }
            Predicate::ExecIsOk { fields, columns } => {
                let rb = create_sample_recordbatch();
                let res = coprocessor::exec_coprocessor(&testcase.code, &rb).unwrap();
                fields
                    .iter()
                    .zip(res.schema.column_schemas())
                    .map(|(anno, real)| {
<<<<<<< HEAD
                        if !(anno.datatype.as_ref().unwrap() == &real.data_type.as_arrow_type()
                            && anno.is_nullable == real.is_nullable())
                        {
                            eprintln!("fields expect to be {anno:#?}, found to be {real:#?}.");
                            panic!()
                        }
=======
                        assert!(
                            anno.datatype.clone().unwrap() == real.data_type
                                && anno.is_nullable == real.is_nullable,
                            "Fields expected to be {anno:#?}, actual {real:#?}"
                        );
>>>>>>> 61d8bc2e
                    })
                    .count();
                columns
                    .iter()
<<<<<<< HEAD
                    .enumerate()
                    .map(|(i, anno)| {
                        let real = res.column(i);
                        if !(anno.ty == real.data_type().as_arrow_type() && anno.len == real.len())
                        {
                            panic!(
                                "Unmatch type or length!Expect [{:#?}; {}], found [{:#?}; {}]",
                                anno.ty,
                                anno.len,
                                real.data_type(),
                                real.len()
                            );
                        }
=======
                    .zip(res.df_recordbatch.columns())
                    .map(|(anno, real)| {
                        assert!(
                            &anno.ty == real.data_type() && anno.len == real.len(),
                            "Type or length not match! Expect [{:#?}; {}], actual [{:#?}; {}]",
                            anno.ty,
                            anno.len,
                            real.data_type(),
                            real.len()
                        );
>>>>>>> 61d8bc2e
                    })
                    .count();
            }
            Predicate::ExecIsErr {
                reason: part_reason,
            } => {
                let rb = create_sample_recordbatch();
                let res = coprocessor::exec_coprocessor(&testcase.code, &rb);
                assert!(res.is_err(), "{:#?}\nExpect Err(...), actual Ok(...)", res);
                if let Err(res) = res {
                    error!(
                        "{}",
                        pretty_print_error_in_src(&testcase.code, &res, 1120, "<embedded>")
                    );
                    let (reason, _) = get_error_reason_loc(&res);
<<<<<<< HEAD
                    if !reason.contains(&part_reason) {
                        panic!(
                            "{}\nExecute error, expect \"{reason}\" in \"{res}\", but not found.",
                            testcase.code,
                            reason = style(reason).green(),
                            res = style(res).red()
                        );
                    }
                } else {
                    panic!("{:#?}\nExpect Err(...), found Ok(...)", res);
=======
                    assert!(
                        reason.contains(&part_reason),
                        "{}\nExecute error, expect \"{reason}\" in \"{res}\", actual not found.",
                        testcase.code,
                        reason = style(reason).green(),
                        res = style(res).red()
                    )
>>>>>>> 61d8bc2e
                }
            }
        }
        info!(" ... {}", style("ok✅").green());
    }
}

#[test]
#[allow(unused)]
fn test_type_anno() {
    let python_source = r#"
@copr(args=["cpu", "mem"], returns=["perf", "what", "how", "why"])
def a(cpu, mem: vector[f64])->(vector[f64|None], vector[f64], vector[_], vector[ _ | None]):
    return cpu + mem, cpu - mem, cpu * mem, cpu / mem
"#;
    let pyast = parser::parse(python_source, parser::Mode::Interactive, "<embedded>").unwrap();
    let copr = parse_and_compile_copr(python_source);
    dbg!(copr);
}

#[test]
#[allow(clippy::print_stdout, unused_must_use)]
// allow print in test function for debug purpose(like for quick testing a syntax&ideas)
fn test_calc_rvs() {
    let python_source = r#"
@coprocessor(args=["open_time", "close"], returns=[
    "rv_7d",
    "rv_15d",
    "rv_30d",
    "rv_60d",
    "rv_90d",
    "rv_180d"
])
def calc_rvs(open_time, close):
    from greptime import vector, log, prev, sqrt, datetime, pow, sum, last
    import greptime as g
    def calc_rv(close, open_time, time, interval):
        mask = (open_time < time) & (open_time > time - interval)
        close = close[mask]
        open_time = open_time[mask]
        close = g.interval(open_time, close, datetime("10m"), lambda x:last(x))

        avg_time_interval = (open_time[-1] - open_time[0])/(len(open_time)-1)
        ref = log(close/prev(close))
        var = sum(pow(ref, 2)/(len(ref)-1))
        return sqrt(var/avg_time_interval)

    # how to get env var,
    # maybe through accessing scope and serde then send to remote?
    timepoint = open_time[-1]
    rv_7d = vector([calc_rv(close, open_time, timepoint, datetime("7d"))])
    rv_15d = vector([calc_rv(close, open_time, timepoint, datetime("15d"))])
    rv_30d = vector([calc_rv(close, open_time, timepoint, datetime("30d"))])
    rv_60d = vector([calc_rv(close, open_time, timepoint, datetime("60d"))])
    rv_90d = vector([calc_rv(close, open_time, timepoint, datetime("90d"))])
    rv_180d = vector([calc_rv(close, open_time, timepoint, datetime("180d"))])
    return rv_7d, rv_15d, rv_30d, rv_60d, rv_90d, rv_180d
"#;
    let close_array = Float32Vector::from_slice([
        10106.79f32,
        10106.09,
        10108.73,
        10106.38,
        10106.95,
        10107.55,
        10104.68,
        10108.8,
        10115.96,
        10117.08,
        10120.43,
    ]);
    let open_time_array = Int64Vector::from_slice([
        300i64, 900i64, 1200i64, 1800i64, 2400i64, 3000i64, 3600i64, 4200i64, 4800i64, 5400i64,
        6000i64,
    ]);
    let schema = Arc::new(Schema::new(vec![
        ColumnSchema::new("close", ConcreteDataType::float32_datatype(), false),
        ColumnSchema::new("open_time", ConcreteDataType::int64_datatype(), false),
    ]));
    let rb = RecordBatch::new(
        schema,
        [
            Arc::new(close_array) as VectorRef,
            Arc::new(open_time_array) as VectorRef,
        ],
    )
    .unwrap();
    let ret = coprocessor::exec_coprocessor(python_source, &rb);
    if let Err(Error::PyParse {
        backtrace: _,
        source,
    }) = ret
    {
        let res = visualize_loc(
            python_source,
            &source.location,
            "unknown tokens",
            source.error.to_string().as_str(),
            0,
            "copr.py",
        );
        info!("{res}");
    } else if let Ok(res) = ret {
        dbg!(&res);
    } else {
        dbg!(ret);
    }
}

#[test]
#[allow(clippy::print_stdout, unused_must_use)]
// allow print in test function for debug purpose(like for quick testing a syntax&ideas)
fn test_coprocessor() {
    let python_source = r#"
@copr(args=["cpu", "mem"], returns=["ref"])
def a(cpu, mem):
    import greptime as gt
    from greptime import vector, log2, prev, sum, pow, sqrt, datetime
    abc = vector([v[0] > v[1] for v in zip(cpu, mem)])
    fed = cpu.filter(abc)
    ref = log2(fed/prev(fed))
    return (0.5 < cpu) & ~( cpu >= 0.75)
"#;
    let cpu_array = Float32Vector::from_slice([0.9f32, 0.8, 0.7, 0.3]);
    let mem_array = Float64Vector::from_slice([0.1f64, 0.2, 0.3, 0.4]);
    let schema = Arc::new(Schema::new(vec![
        ColumnSchema::new("cpu", ConcreteDataType::float32_datatype(), false),
        ColumnSchema::new("mem", ConcreteDataType::float64_datatype(), false),
    ]));
    let rb = RecordBatch::new(
        schema,
        [
            Arc::new(cpu_array) as VectorRef,
            Arc::new(mem_array) as VectorRef,
        ],
    )
    .unwrap();
    let ret = coprocessor::exec_coprocessor(python_source, &rb);
    if let Err(Error::PyParse {
        backtrace: _,
        source,
    }) = ret
    {
        let res = visualize_loc(
            python_source,
            &source.location,
            "unknown tokens",
            source.error.to_string().as_str(),
            0,
            "copr.py",
        );
        info!("{res}");
    } else if let Ok(res) = ret {
        dbg!(&res);
    } else {
        dbg!(ret);
    }
}<|MERGE_RESOLUTION|>--- conflicted
+++ resolved
@@ -12,19 +12,13 @@
 // See the License for the specific language governing permissions and
 // limitations under the License.
 
-#![allow(clippy::print_stdout, clippy::print_stderr)]
-// for debug purpose, also this is already a
-// test module so allow print_stdout shouldn't be a problem?
 use std::fs::File;
 use std::io::prelude::*;
 use std::path::Path;
 use std::sync::Arc;
 
-<<<<<<< HEAD
 use common_recordbatch::RecordBatch;
-=======
 use common_telemetry::{error, info};
->>>>>>> 61d8bc2e
 use console::style;
 use datatypes::arrow::datatypes::DataType as ArrowDataType;
 use datatypes::data_type::{ConcreteDataType, DataType};
@@ -116,32 +110,19 @@
             }
             Predicate::ParseIsErr { reason } => {
                 let copr = parse_and_compile_copr(&testcase.code);
-<<<<<<< HEAD
-                if copr.is_ok() {
-                    panic!("Expect to be err, found{copr:#?}");
-                }
-=======
                 assert!(copr.is_err(), "Expect to be err, actual {copr:#?}");
 
->>>>>>> 61d8bc2e
                 let res = &copr.unwrap_err();
                 error!(
                     "{}",
                     pretty_print_error_in_src(&testcase.code, res, 0, "<embedded>")
                 );
                 let (res, _) = get_error_reason_loc(res);
-<<<<<<< HEAD
-                if !res.contains(&reason) {
-                    eprintln!("{}", testcase.code);
-                    panic!("Parse Error, expect \"{reason}\" in \"{res}\", but not found.");
-                }
-=======
                 assert!(
                     res.contains(&reason),
                     "{} Parse Error, expect \"{reason}\" in \"{res}\", actual not found.",
                     testcase.code,
                 );
->>>>>>> 61d8bc2e
             }
             Predicate::ExecIsOk { fields, columns } => {
                 let rb = create_sample_recordbatch();
@@ -149,53 +130,23 @@
                 fields
                     .iter()
                     .zip(res.schema.column_schemas())
-                    .map(|(anno, real)| {
-<<<<<<< HEAD
-                        if !(anno.datatype.as_ref().unwrap() == &real.data_type.as_arrow_type()
-                            && anno.is_nullable == real.is_nullable())
-                        {
-                            eprintln!("fields expect to be {anno:#?}, found to be {real:#?}.");
-                            panic!()
-                        }
-=======
+                    .for_each(|(anno, real)| {
                         assert!(
-                            anno.datatype.clone().unwrap() == real.data_type
-                                && anno.is_nullable == real.is_nullable,
+                            anno.datatype.as_ref().unwrap() == &real.data_type.as_arrow_type()
+                                && anno.is_nullable == real.is_nullable(),
                             "Fields expected to be {anno:#?}, actual {real:#?}"
                         );
->>>>>>> 61d8bc2e
-                    })
-                    .count();
-                columns
-                    .iter()
-<<<<<<< HEAD
-                    .enumerate()
-                    .map(|(i, anno)| {
-                        let real = res.column(i);
-                        if !(anno.ty == real.data_type().as_arrow_type() && anno.len == real.len())
-                        {
-                            panic!(
-                                "Unmatch type or length!Expect [{:#?}; {}], found [{:#?}; {}]",
-                                anno.ty,
-                                anno.len,
-                                real.data_type(),
-                                real.len()
-                            );
-                        }
-=======
-                    .zip(res.df_recordbatch.columns())
-                    .map(|(anno, real)| {
-                        assert!(
-                            &anno.ty == real.data_type() && anno.len == real.len(),
-                            "Type or length not match! Expect [{:#?}; {}], actual [{:#?}; {}]",
-                            anno.ty,
-                            anno.len,
-                            real.data_type(),
-                            real.len()
-                        );
->>>>>>> 61d8bc2e
-                    })
-                    .count();
+                    });
+                columns.iter().zip(res.columns()).for_each(|(anno, real)| {
+                    assert!(
+                        anno.ty == real.data_type().as_arrow_type() && anno.len == real.len(),
+                        "Type or length not match! Expect [{:#?}; {}], actual [{:#?}; {}]",
+                        anno.ty,
+                        anno.len,
+                        real.data_type(),
+                        real.len()
+                    );
+                });
             }
             Predicate::ExecIsErr {
                 reason: part_reason,
@@ -209,18 +160,6 @@
                         pretty_print_error_in_src(&testcase.code, &res, 1120, "<embedded>")
                     );
                     let (reason, _) = get_error_reason_loc(&res);
-<<<<<<< HEAD
-                    if !reason.contains(&part_reason) {
-                        panic!(
-                            "{}\nExecute error, expect \"{reason}\" in \"{res}\", but not found.",
-                            testcase.code,
-                            reason = style(reason).green(),
-                            res = style(res).red()
-                        );
-                    }
-                } else {
-                    panic!("{:#?}\nExpect Err(...), found Ok(...)", res);
-=======
                     assert!(
                         reason.contains(&part_reason),
                         "{}\nExecute error, expect \"{reason}\" in \"{res}\", actual not found.",
@@ -228,7 +167,6 @@
                         reason = style(reason).green(),
                         res = style(res).red()
                     )
->>>>>>> 61d8bc2e
                 }
             }
         }
