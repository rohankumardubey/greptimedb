--- conflicted
+++ resolved
@@ -22,13 +22,8 @@
 use common_telemetry::info;
 use common_test_util::recordbatch::check_output_stream;
 use common_test_util::temp_dir::create_temp_dir;
-<<<<<<< HEAD
-use common_wal::config::kafka::{DatanodeKafkaConfig, MetasrvKafkaConfig};
-use common_wal::config::{DatanodeWalConfig, MetasrvWalConfig};
-=======
 use common_wal::config::kafka::{DatanodeKafkaConfig, MetaSrvKafkaConfig};
 use common_wal::config::{DatanodeWalConfig, MetaSrvWalConfig};
->>>>>>> 63205907
 use frontend::error::Result as FrontendResult;
 use frontend::instance::Instance;
 use futures::future::BoxFuture;
@@ -116,11 +111,7 @@
             linger: Duration::from_millis(25),
             ..Default::default()
         }))
-<<<<<<< HEAD
-        .with_meta_wal_config(MetasrvWalConfig::Kafka(MetasrvKafkaConfig {
-=======
         .with_meta_wal_config(MetaSrvWalConfig::Kafka(MetaSrvKafkaConfig {
->>>>>>> 63205907
             broker_endpoints: endpoints,
             num_topics: 3,
             topic_name_prefix: Uuid::new_v4().to_string(),
@@ -250,11 +241,7 @@
             linger: Duration::from_millis(25),
             ..Default::default()
         }))
-<<<<<<< HEAD
-        .with_meta_wal_config(MetasrvWalConfig::Kafka(MetasrvKafkaConfig {
-=======
         .with_meta_wal_config(MetaSrvWalConfig::Kafka(MetaSrvKafkaConfig {
->>>>>>> 63205907
             broker_endpoints: endpoints,
             num_topics: 3,
             topic_name_prefix: Uuid::new_v4().to_string(),
@@ -391,11 +378,7 @@
             linger: Duration::from_millis(25),
             ..Default::default()
         }))
-<<<<<<< HEAD
-        .with_meta_wal_config(MetasrvWalConfig::Kafka(MetasrvKafkaConfig {
-=======
         .with_meta_wal_config(MetaSrvWalConfig::Kafka(MetaSrvKafkaConfig {
->>>>>>> 63205907
             broker_endpoints: endpoints,
             num_topics: 3,
             topic_name_prefix: Uuid::new_v4().to_string(),
@@ -527,11 +510,7 @@
             linger: Duration::from_millis(25),
             ..Default::default()
         }))
-<<<<<<< HEAD
-        .with_meta_wal_config(MetasrvWalConfig::Kafka(MetasrvKafkaConfig {
-=======
         .with_meta_wal_config(MetaSrvWalConfig::Kafka(MetaSrvKafkaConfig {
->>>>>>> 63205907
             broker_endpoints: endpoints,
             num_topics: 3,
             topic_name_prefix: Uuid::new_v4().to_string(),
@@ -606,11 +585,7 @@
             linger: Duration::from_millis(25),
             ..Default::default()
         }))
-<<<<<<< HEAD
-        .with_meta_wal_config(MetasrvWalConfig::Kafka(MetasrvKafkaConfig {
-=======
         .with_meta_wal_config(MetaSrvWalConfig::Kafka(MetaSrvKafkaConfig {
->>>>>>> 63205907
             broker_endpoints: endpoints,
             num_topics: 3,
             topic_name_prefix: Uuid::new_v4().to_string(),
